--- conflicted
+++ resolved
@@ -45,18 +45,11 @@
 } from './definition';
 
 export {
-<<<<<<< HEAD
-=======
-  isSpecDirective,
-
-  // "Enum" of Directive Locations
-  DirectiveLocation,
-
->>>>>>> 92042711
   // Directives Definition
   GraphQLDirective,
 
   // Built-in Directives defined by the Spec
+  isSpecifiedDirective,
   specifiedDirectives,
   GraphQLIncludeDirective,
   GraphQLSkipDirective,
@@ -68,22 +61,21 @@
 
 // Common built-in scalar instances.
 export {
+  isSpecifiedScalarType,
+  specifiedScalarTypes,
   GraphQLInt,
   GraphQLFloat,
   GraphQLString,
   GraphQLBoolean,
   GraphQLID,
-  builtInScalars,
-  isBuiltInScalar,
 } from './scalars';
 
 export {
-  isIntrospectionType,
-
   // "Enum" of Type Kinds
   TypeKind,
 
   // GraphQL Types for introspection.
+  isIntrospectionType,
   introspectionTypes,
   __Schema,
   __Directive,
@@ -135,6 +127,4 @@
   GraphQLScalarTypeConfig,
   GraphQLTypeResolver,
   GraphQLUnionTypeConfig,
-} from './definition';
-
-export { builtInTypes, isBuiltInType } from './builtins';+} from './definition';